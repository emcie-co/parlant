[tool.poetry]
name = "parlant"
version = "1.7.0-rc.22"
license = "Apache-2.0"
description = ""
authors = ["Yam Marcovitz <yam@emcie.co>", "Dor Zohar <dor@emcie.co>"]
packages = [{ include = "parlant", from = "src" }]
readme = "README.md"

[tool.poetry.scripts]
parlant = "parlant.bin.client:main"
parlant-server = "parlant.bin.server:main"
parlant-prepare-migration = "parlant.bin.prepare_migration:main"

[tool.poetry.dependencies]
aiofiles = "^24.1.0"
aiopenapi3 = "^0.6.0"
aiorwlock = "^1.5.0"
boto3 = "^1.35.70"
chromadb = "0.5.17"
click = "^8.1.7"
click-completion = "^0.5.2"
colorama = "^0.4.6"
coloredlogs = "^15.0.1"
contextvars = "^2.4"
croniter = "^5.0.1"
fastapi = "^0.115.5"
httpx = "^0.27.0"
jsonfinder = "^0.4.2"
jsonschema = "^4.23.0"
lagom = "^2.6.0"
more-itertools = ">=10.3.0"
nano-vectordb = "^0.0.4.3"
nanoid = "^2.0.0"
networkx = { extras = ["default"], version = "^3.3" }
openai = "^1.45.0"
openapi3-parser = "^1.1.17"
opentelemetry-exporter-otlp-proto-grpc = "1.27.0"
parlant-client = "^0.10.3"
python = "^3.10"
python-dateutil = "^2.8.2"
python-dotenv = "^1.0.1"
requests = "^2.32.3"
rich = "^13.7.1"
semver = "^3.0.2"
structlog = "^24.4.0"
tabulate = "^0.9.0"
tenacity = "^8.4.2"
tiktoken = "^0.8"
tokenizers = "^0.20"
toml = "^0.10.2"
types-aiofiles = "^24.1.0.20240626"
types-croniter = "^4.0.0.20241030"
types-jsonschema = "^4.22.0.20240610"
uvicorn = "^0.32.1"

# --- optional packages ---
anthropic = { version = "^0.37.1", optional = true }
cerebras-cloud-sdk = { version = "^1.25.0", optional = true }
google-api-core = { version = "^2.24.1", optional = true }
google-genai = { version = "^1.2.0", optional = true }
together = { version = "^1.2.12", optional = true }
torch = { version = "^2.5.1", optional = true }
transformers = { version = "^4.46.2", optional = true }
<<<<<<< HEAD
litellm = { version = "^1.61.16", optional = true }
=======
pymongo = { version = "^4.11.1", optional = true }
>>>>>>> 5631135b

[tool.poetry.group.dev.dependencies]
ipython = "^8.26.0"
mypy = "^1.11.1"
parlant-client = { git = "https://github.com/emcie-co/parlant-client-python.git", branch = "develop" }
pep8-naming = "^0.13.3"
pytest = "^8.0.0"
pytest-asyncio = "^0.23.5"
pytest-bdd = "^7.1.2"
pytest-cov = "^5.0.0"
pytest-stochastics = { git = "https://github.com/emcie-co/pytest-stochastics.git", tag = "v0.5.2" }
pytest-tap = "^3.4"
pytest-timing = { git = "https://github.com/emcie-co/mc-spitfyre.git", subdirectory = "pytest-timing", tag = "timing_v0.1.4" }
python-dotenv = "^1.0.1"
ruff = "^0.5.6"
types-python-dateutil = "^2.8.19.20240106"
types-requests = "^2.32.0.20240712"

[tool.poetry.extras]
anthropic = ["anthropic", "torch", "transformers"]

aws = ["anthropic", "transformers", "torch"]

together = ["torch", "together", "transformers"]

cerebras = ["cerebras-cloud-sdk", "torch", "transformers"]

deepseek = ["torch", "transformers"]

gemini = ["google-genai", "google-api-core", "torch"]

<<<<<<< HEAD
litellm = ["litellm", "torch", "transformers"]
=======
mongo = ["pymongo"]
>>>>>>> 5631135b

[build-system]
build-backend = "poetry.core.masonry.api"
requires = ["poetry-core"]<|MERGE_RESOLUTION|>--- conflicted
+++ resolved
@@ -62,11 +62,9 @@
 together = { version = "^1.2.12", optional = true }
 torch = { version = "^2.5.1", optional = true }
 transformers = { version = "^4.46.2", optional = true }
-<<<<<<< HEAD
 litellm = { version = "^1.61.16", optional = true }
-=======
 pymongo = { version = "^4.11.1", optional = true }
->>>>>>> 5631135b
+
 
 [tool.poetry.group.dev.dependencies]
 ipython = "^8.26.0"
@@ -98,11 +96,10 @@
 
 gemini = ["google-genai", "google-api-core", "torch"]
 
-<<<<<<< HEAD
 litellm = ["litellm", "torch", "transformers"]
-=======
+
 mongo = ["pymongo"]
->>>>>>> 5631135b
+
 
 [build-system]
 build-backend = "poetry.core.masonry.api"
