--- conflicted
+++ resolved
@@ -62,11 +62,8 @@
 together = { version = "^1.2.12", optional = true }
 torch = { version = "^2.5.1", optional = true }
 transformers = { version = "^4.46.2", optional = true }
-<<<<<<< HEAD
 qdrant-client = "^1.13.3"
-=======
 pymongo = "^4.11.1"
->>>>>>> 00b836d4
 
 [tool.poetry.group.dev.dependencies]
 ipython = "^8.26.0"
