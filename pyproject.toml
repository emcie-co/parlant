--- conflicted
+++ resolved
@@ -103,13 +103,10 @@
 
 gemini = ["google-genai", "google-api-core", "torch"]
 
-<<<<<<< HEAD
-=======
 vertex = ["google-genai", "google-api-core", "google-auth", "torch", "anthropic", "transformers"]
 
 ollama = ["ollama"]
 
->>>>>>> c8bfb90a
 litellm = ["litellm", "torch", "transformers"]
 
 mongo = ["pymongo"]
