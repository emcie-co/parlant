--- conflicted
+++ resolved
@@ -40,6 +40,7 @@
 python = "^3.10"
 python-dateutil = "^2.8.2"
 python-dotenv = "^1.0.1"
+qdrant-client = "^1.13.3"
 requests = "^2.32.3"
 rich = "^13.7.1"
 semver = "^3.0.2"
@@ -62,12 +63,7 @@
 together = { version = "^1.2.12", optional = true }
 torch = { version = "^2.5.1", optional = true }
 transformers = { version = "^4.46.2", optional = true }
-<<<<<<< HEAD
-qdrant-client = "^1.13.3"
-pymongo = "^4.11.1"
-=======
 pymongo = { version = "^4.11.1", optional = true }
->>>>>>> 1ebf9acd
 
 [tool.poetry.group.dev.dependencies]
 ipython = "^8.26.0"
