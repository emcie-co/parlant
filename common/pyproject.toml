--- conflicted
+++ resolved
@@ -1,10 +1,6 @@
 [tool.poetry]
 name = "emcie-common"
-<<<<<<< HEAD
-version = "0.3.2-alpha.1"
-=======
 version = "0.4.0-alpha.1"
->>>>>>> 6ef2fccf
 description = ""
 authors = ["Yam Marcovitz <yam@emcie.co>", "Dor Zohar <dor@emcie.co>"]
 readme = "README.md"
