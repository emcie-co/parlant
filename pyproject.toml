[tool.poetry]
name = "parlant"
version = "3.0.1"
license = "Apache-2.0"
description = ""
authors = ["Yam Marcovitz <yam@emcie.co>", "Dor Zohar <dor@emcie.co>"]
packages = [{ include = "parlant", from = "src" }]
readme = "README.md"

[tool.poetry.scripts]
parlant = "parlant.bin.client:main"
parlant-server = "parlant.bin.server:main"
parlant-prepare-migration = "parlant.bin.prepare_migration:main"

[tool.poetry.dependencies]
aiofiles = "^24.1.0"
aiopenapi3 = "0.8.1"
aiorwlock = "^1.5.0"
boto3 = "^1.35.70"
chromadb = "1.0.15"
click = "^8.1.7"
colorama = "^0.4.6"
coloredlogs = "^15.0.1"
contextvars = "^2.4"
croniter = "^5.0.1"
fastapi = "0.115.12"
httpx = "^0.28.1"
jsonfinder = "^0.4.2"
jsonschema = "^4.23.0"
lagom = "^2.6.0"
more-itertools = ">=10.3.0"
nano-vectordb = "^0.0.4.3"
nanoid = "^2.0.0"
networkx = { extras = ["default"], version = "^3.3" }
openai = "^1.45.0"
openapi3-parser = "1.1.21"
opentelemetry-exporter-otlp-proto-grpc = "1.27.0"
parlant-client = { git = "https://github.com/emcie-co/parlant-client-python.git", tag = "develop.1755186453" }
python = "^3.10"
python-dateutil = "^2.8.2"
python-dotenv = "^1.0.1"
requests = "^2.32.3"
rich = "^13.7.1"
semver = "^3.0.2"
structlog = "^24.4.0"
tabulate = "^0.9.0"
tiktoken = "^0.8"
tokenizers = "^0.20"
toml = "^0.10.2"
types-aiofiles = "^24.1.0.20240626"
types-croniter = "^4.0.0.20241030"
types-jsonschema = "^4.22.0.20240610"
uvicorn = "^0.32.1"

# --- optional packages ---
anthropic = { version = "^0.60.0", optional = true }
cerebras-cloud-sdk = { version = "^1.25.0", optional = true }
google-api-core = { version = "^2.24.2", optional = true }
google-genai = { version = "^1.29.0", optional = true }
<<<<<<< HEAD
ollama = { version = "^0.5.0", optional = true }
=======
google-auth = { version = "^2.40.0", optional = true }
>>>>>>> 2119859a
together = { version = "^1.2.12", optional = true }
torch = { version = "^2.6.0", optional = true }
transformers = { version = "^4.46.2", optional = true }
litellm = { version = "^1.61.16", optional = true }
pymongo = { version = "^4.11.1", optional = true }
jinja2 = "^3.1.6"
mcp = { extras = ["cli"], version = "^1.7.1" }
fastmcp = "2.6.1"
cachetools = "5.5.2"
types-cachetools = "^6.0.0.20250525"
limits = "^5.5.0"


[tool.poetry.group.dev.dependencies]
ipython = "^8.26.0"
mypy = "^1.16.0"
pep8-naming = "^0.13.3"
pytest = "^8.0.0"
pytest-asyncio = "^0.23.5"
pytest-bdd = "^7.1.2"
pytest-cov = "^5.0.0"
pytest-stochastics = { git = "https://github.com/emcie-co/pytest-stochastics.git", tag = "v0.5.2" }
pytest-tap = "^3.4"
pytest-timing = { git = "https://github.com/emcie-co/mc-spitfyre.git", subdirectory = "pytest-timing", tag = "timing_v0.1.4" }
python-dotenv = "^1.0.1"
ruff = "^0.5.6"
types-python-dateutil = "^2.8.19.20240106"
types-requests = "^2.32.0.20240712"
pytest-xdist = "^3.6.1"

[tool.poetry.extras]
anthropic = ["anthropic", "torch", "transformers"]

aws = ["anthropic", "transformers", "torch"]

together = ["torch", "together", "transformers"]

cerebras = ["cerebras-cloud-sdk", "torch", "transformers"]

deepseek = ["torch", "transformers"]

gemini = ["google-genai", "google-api-core", "torch"]

vertex = ["google-genai", "google-api-core", "google-auth", "torch", "anthropic", "transformers"]

ollama = ["ollama"]

litellm = ["litellm", "torch", "transformers"]

mongo = ["pymongo"]


[build-system]
build-backend = "poetry.core.masonry.api"
requires = ["poetry-core"]<|MERGE_RESOLUTION|>--- conflicted
+++ resolved
@@ -57,11 +57,8 @@
 cerebras-cloud-sdk = { version = "^1.25.0", optional = true }
 google-api-core = { version = "^2.24.2", optional = true }
 google-genai = { version = "^1.29.0", optional = true }
-<<<<<<< HEAD
 ollama = { version = "^0.5.0", optional = true }
-=======
 google-auth = { version = "^2.40.0", optional = true }
->>>>>>> 2119859a
 together = { version = "^1.2.12", optional = true }
 torch = { version = "^2.6.0", optional = true }
 transformers = { version = "^4.46.2", optional = true }
