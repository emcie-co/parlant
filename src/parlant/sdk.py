# Copyright 2025 Emcie Co Ltd.
#
# Licensed under the Apache License, Version 2.0 (the "License");
# you may not use this file except in compliance with the License.
# You may obtain a copy of the License at
#
#     http://www.apache.org/licenses/LICENSE-2.0
#
# Unless required by applicable law or agreed to in writing, software
# distributed under the License is distributed on an "AS IS" BASIS,
# WITHOUT WARRANTIES OR CONDITIONS OF ANY KIND, either express or implied.
# See the License for the specific language governing permissions and
# limitations under the License.

from __future__ import annotations

import asyncio
from collections import defaultdict
from contextlib import AsyncExitStack
from dataclasses import dataclass, field
import enum
from hashlib import md5
import importlib.util
from itertools import chain
from pathlib import Path
import sys
import rich
from rich.console import Group
from rich.progress import (
    BarColumn,
    Progress,
    TaskProgressColumn,
    TimeElapsedColumn,
    TaskID,
    TextColumn,
)
from rich.live import Live
from rich.text import Text
from types import TracebackType
from typing import (
    Any,
    Awaitable,
    Callable,
    Coroutine,
    Generic,
    Iterable,
    Literal,
    Mapping,
    NoReturn,
    Optional,
    Sequence,
    TypeVar,
    TypeAlias,
    TypedDict,
    cast,
)
from typing_extensions import overload
from lagom import Container


from parlant.adapters.db.json_file import JSONFileDocumentCollection, JSONFileDocumentDatabase
from parlant.adapters.db.transient import TransientDocumentDatabase
from parlant.adapters.vector_db.transient import TransientVectorDatabase
from parlant.api.authorization import (
    AuthorizationException,
    Operation,
    AuthorizationPolicy,
    BasicRateLimiter,
    DevelopmentAuthorizationPolicy,
    ProductionAuthorizationPolicy,
    RateLimitExceededException,
    RateLimiter,
)
from parlant.core import async_utils
from parlant.core.agents import (
    AgentDocumentStore,
    AgentId,
    AgentStore,
    CompositionMode as _CompositionMode,
)
from parlant.core.application import Application
from parlant.core.async_utils import Timeout, default_done_callback
from parlant.core.capabilities import CapabilityId, CapabilityStore, CapabilityVectorStore
from parlant.core.common import IdGenerator, ItemNotFoundError, JSONSerializable, Version
from parlant.core.context_variables import (
    ContextVariable,
    ContextVariableDocumentStore,
    ContextVariableId,
    ContextVariableStore,
)
from parlant.core.contextual_correlator import ContextualCorrelator
from parlant.core.customers import (
    Customer as _Customer,
    CustomerDocumentStore,
    CustomerId,
    CustomerStore,
)
from parlant.core.emissions import EmittedEvent, EventEmitterFactory
from parlant.core.engines.alpha.prompt_builder import PromptBuilder, PromptSection
from parlant.core.engines.alpha.hooks import EngineHook, EngineHookResult, EngineHooks
from parlant.core.engines.alpha.loaded_context import LoadedContext, Interaction, InteractionMessage
from parlant.core.glossary import GlossaryStore, GlossaryVectorStore, TermId
from parlant.core.guideline_tool_associations import (
    GuidelineToolAssociationDocumentStore,
    GuidelineToolAssociationStore,
)
from parlant.core.nlp.embedding import (
    Embedder,
    EmbedderFactory,
    EmbeddingCache,
    EmbeddingResult,
)
from parlant.core.nlp.generation import (
    FallbackSchematicGenerator,
    SchematicGenerationResult,
    SchematicGenerator,
)
from parlant.core.nlp.tokenization import EstimatingTokenizer
from parlant.core.persistence.common import ObjectId
from parlant.core.persistence.document_database import DocumentDatabase, identity_loader_for
from parlant.core.relationships import (
    RelationshipKind,
    RelationshipDocumentStore,
    RelationshipEntity,
    RelationshipEntityId,
    RelationshipEntityKind,
    RelationshipId,
    RelationshipStore,
)
from parlant.core.services.indexing.behavioral_change_evaluation import BehavioralChangeEvaluator
from parlant.core.services.tools.service_registry import ServiceDocumentRegistry, ServiceRegistry
from parlant.core.sessions import (
    EventKind,
    EventSource,
    MessageEventData,
    Session,
    SessionId,
    SessionDocumentStore,
    SessionStore,
    StatusEventData,
    ToolCall as _SessionToolCall,
    ToolEventData,
    ToolResult as _SessionToolResult,
)
from parlant.core.canned_responses import (
    CannedResponseVectorStore,
    CannedResponseId,
    CannedResponseStore,
)
from parlant.core.evaluations import (
    EvaluationDocumentStore,
    EvaluationStatus,
    EvaluationStore,
    GuidelinePayload,
    InvoiceGuidelineData,
    InvoiceJourneyData,
    JourneyPayload,
    PayloadOperation,
    PayloadDescriptor,
    PayloadKind,
)
from parlant.core.guidelines import (
    GuidelineContent,
    GuidelineDocumentStore,
    GuidelineId,
    GuidelineStore,
)
from parlant.core.journeys import (
    JourneyEdgeId,
    JourneyId,
    JourneyNodeId,
    JourneyStore,
    JourneyVectorStore,
)
from parlant.core.loggers import LogLevel, Logger
from parlant.core.nlp.service import NLPService
from parlant.core.nlp.moderation import (
    ModerationCheck,
    ModerationService,
    ModerationTag,
    NoModeration,
)
from parlant.core.engines.alpha.canned_response_generator import (
    NoMatchResponseProvider,
    BasicNoMatchResponseProvider,
)
from parlant.core.engines.alpha.optimization_policy import (
    OptimizationPolicy,
    BasicOptimizationPolicy,
)
from parlant.core.engines.alpha.perceived_performance_policy import (
    PerceivedPerformancePolicy,
    NullPerceivedPerformancePolicy,
    BasicPerceivedPerformancePolicy,
)
from parlant.bin.server import PARLANT_HOME_DIR, start_parlant, StartupParameters
from parlant.core.services.tools.plugins import PluginServer, ToolEntry, tool
from parlant.core.tags import Tag as _Tag, TagDocumentStore, TagId, TagStore
from parlant.core.tools import (
    ControlOptions,
    Lifespan,
    SessionMode,
    SessionStatus,
    Tool,
    ToolContext,
    ToolId,
    ToolParameterDescriptor,
    ToolParameterOptions,
    ToolParameterType,
    ToolResult,
)
from parlant.core.version import VERSION

INTEGRATED_TOOL_SERVICE_NAME = "built-in"

T = TypeVar("T")


JourneyStateId: TypeAlias = JourneyNodeId
JourneyTransitionId: TypeAlias = JourneyEdgeId


class SDKError(Exception):
    """Main class for SDK-related errors."""

    def __init__(self, message: str) -> None:
        super().__init__(message)


class NLPServices:
    """A collection of static methods to create built-in NLPService instances for the SDK."""

    @staticmethod
    def azure(container: Container) -> NLPService:
        """Creates an Azure NLPService instance using the provided container."""
        from parlant.adapters.nlp.azure_service import AzureService

        if error := AzureService.verify_environment():
            raise SDKError(error)

        return AzureService(container[Logger])

    @staticmethod
    def openai(container: Container) -> NLPService:
        """Creates an OpenAI NLPService instance using the provided container."""
        from parlant.adapters.nlp.openai_service import OpenAIService

        if error := OpenAIService.verify_environment():
            raise SDKError(error)

        return OpenAIService(container[Logger])

    @staticmethod
    def anthropic(container: Container) -> NLPService:
        """Creates an Anthropic NLPService instance using the provided container."""
        from parlant.adapters.nlp.anthropic_service import AnthropicService

        if error := AnthropicService.verify_environment():
            raise SDKError(error)

        return AnthropicService(container[Logger])

    @staticmethod
    def cerebras(container: Container) -> NLPService:
        """Creates a Cerebras NLPService instance using the provided container."""
        from parlant.adapters.nlp.cerebras_service import CerebrasService

        if error := CerebrasService.verify_environment():
            raise SDKError(error)

        return CerebrasService(container[Logger])

    @staticmethod
    def together(container: Container) -> NLPService:
        """Creates a Together NLPService instance using the provided container."""
        from parlant.adapters.nlp.together_service import TogetherService

        if error := TogetherService.verify_environment():
            raise SDKError(error)

        return TogetherService(container[Logger])

    @staticmethod
    def gemini(container: Container) -> NLPService:
        """Creates a Gemini NLPService instance using the provided container."""
        from parlant.adapters.nlp.gemini_service import GeminiService

        if error := GeminiService.verify_environment():
            raise SDKError(error)

        return GeminiService(container[Logger])
    
    @staticmethod
    def litellm(container: Container) -> NLPService:
        """Creates a Litellm NLPService instance using the provided container."""
        from parlant.adapters.nlp.litellm_service import LiteLLMService

        if error := LiteLLMService.verify_environment():
            raise SDKError(error)

        return LiteLLMService(container[Logger])
    
    @staticmethod
<<<<<<< HEAD
    def ollama(container: Container) -> NLPService:
        """Creates a Ollama NLPService instance using the provided container."""
        from parlant.adapters.nlp.ollama_service import OllamaService
        
        if error := OllamaService.verify_environment():
            raise SDKError(error)
        
        if err := OllamaService.verify_models():
            raise SDKError(err)
        
        return OllamaService(container[Logger])
=======
    def vertex(container: Container) -> NLPService:
        """Creates a Vertex NLPService instance using the provided container."""
        from parlant.adapters.nlp.vertex_service import VertexAIService
        
        if error := VertexAIService.verify_environment():
            raise SDKError(error)
        
        if err := VertexAIService.validate_adc():
            raise SDKError(err)

        return VertexAIService(container[Logger])
>>>>>>> 1d0061d5
    


class _CachedGuidelineEvaluation(TypedDict, total=False):
    id: ObjectId
    version: Version.String
    properties: dict[str, JSONSerializable]


class _CachedJourneyEvaluation(TypedDict, total=False):
    id: ObjectId
    version: Version.String
    node_properties: dict[JourneyStateId, dict[str, JSONSerializable]]
    edge_properties: dict[JourneyTransitionId, dict[str, JSONSerializable]]


class _CachedEvaluator:
    @dataclass(frozen=True)
    class JourneyEvaluation:
        node_properties: dict[JourneyStateId, dict[str, JSONSerializable]]
        edge_properties: dict[JourneyTransitionId, dict[str, JSONSerializable]]

    @dataclass(frozen=True)
    class GuidelineEvaluation:
        properties: dict[str, JSONSerializable]

    def __init__(
        self,
        db: JSONFileDocumentDatabase,
        container: Container,
    ) -> None:
        self._db: JSONFileDocumentDatabase = db
        self._guideline_collection: JSONFileDocumentCollection[_CachedGuidelineEvaluation]
        self._journey_collection: JSONFileDocumentCollection[_CachedJourneyEvaluation]

        self._container = container
        self._logger = container[Logger]
        self._exit_stack = AsyncExitStack()
        self._progress: dict[str, float] = {}

    def _set_progress(self, key: str, pct: float) -> None:
        self._progress[key] = max(0.0, min(pct, 100.0))

    def _progress_for(self, key: str) -> float:
        return self._progress.get(key, 0.0)

    async def __aenter__(self) -> _CachedEvaluator:
        await self._exit_stack.enter_async_context(self._db)

        self._guideline_collection = await self._db.get_or_create_collection(
            name=f"guideline_evaluations_{VERSION}",
            schema=_CachedGuidelineEvaluation,
            document_loader=identity_loader_for(_CachedGuidelineEvaluation),
        )

        self._journey_collection = await self._db.get_or_create_collection(
            name=f"journey_evaluations_{VERSION}",
            schema=_CachedJourneyEvaluation,
            document_loader=identity_loader_for(_CachedJourneyEvaluation),
        )

        return self

    async def __aexit__(
        self,
        exc_type: type[BaseException] | None,
        exc_value: BaseException | None,
        tb: TracebackType | None,
    ) -> bool:
        await self._exit_stack.aclose()
        return False

    def _hash_guideline_evaluation_request(
        self,
        g: GuidelineContent,
        tool_ids: Sequence[ToolId],
        journey_state_propositions: bool,
        properties_proposition: bool,
    ) -> str:
        """Generate a hash for the guideline evaluation request."""
        tool_ids_str = ",".join(str(tool_id) for tool_id in tool_ids) if tool_ids else ""

        return md5(
            f"{g.condition or ''}:{g.action or ''}:{tool_ids_str}:{journey_state_propositions}:{properties_proposition}".encode()
        ).hexdigest()

    def _hash_journey_evaluation_request(
        self,
        journey: Journey,
    ) -> str:
        """Generate a hash for the journey evaluation request."""
        node_ids_str = ",".join(str(node.id) for node in journey.states) if journey.states else ""
        edge_ids_str = (
            ",".join(str(edge.id) for edge in journey.transitions) if journey.transitions else ""
        )

        return md5(f"{journey.id}:{node_ids_str}:{edge_ids_str}".encode()).hexdigest()

    async def evaluate_state(
        self,
        entity_id: JourneyStateId,
        g: GuidelineContent,
        tool_ids: Sequence[ToolId] = [],
    ) -> _CachedEvaluator.GuidelineEvaluation:
        return await self._evaluate_guideline(
            entity_id=entity_id,
            g=g,
            tool_ids=tool_ids,
            journey_state_proposition=True,
            properties_proposition=False,
        )

    async def evaluate_guideline(
        self,
        entity_id: GuidelineId,
        g: GuidelineContent,
        tool_ids: Sequence[ToolId] = [],
    ) -> _CachedEvaluator.GuidelineEvaluation:
        return await self._evaluate_guideline(
            entity_id=entity_id,
            g=g,
            tool_ids=tool_ids,
        )

    async def _evaluate_guideline(
        self,
        entity_id: GuidelineId | JourneyStateId,
        g: GuidelineContent,
        tool_ids: Sequence[ToolId] = [],
        action_proposition: bool = True,
        journey_state_proposition: bool = False,
        properties_proposition: bool = True,
    ) -> _CachedEvaluator.GuidelineEvaluation:
        # First check if we have a cached evaluation for this guideline
        _hash = self._hash_guideline_evaluation_request(
            g=g,
            tool_ids=tool_ids,
            journey_state_propositions=journey_state_proposition,
            properties_proposition=properties_proposition,
        )

        if cached_evaluation := await self._guideline_collection.find_one({"id": {"$eq": _hash}}):
            self._logger.trace(
                f"Using cached evaluation for guideline: Condition: {g.condition or 'None'}; Action: {g.action or 'None'}"
            )

            return self.GuidelineEvaluation(
                properties=cached_evaluation["properties"],
            )

        self._logger.trace(
            f"Evaluating guideline: Condition: {g.condition or 'None'}, Action: {g.action or 'None'}"
        )

        evaluation_id = await self._container[BehavioralChangeEvaluator].create_evaluation_task(
            payload_descriptors=[
                PayloadDescriptor(
                    PayloadKind.GUIDELINE,
                    GuidelinePayload(
                        content=GuidelineContent(
                            condition=g.condition,
                            action=g.action,
                        ),
                        tool_ids=tool_ids,
                        operation=PayloadOperation.ADD,
                        coherence_check=False,  # Legacy and will be removed in the future
                        connection_proposition=False,  # Legacy and will be removed in the future
                        action_proposition=action_proposition,
                        properties_proposition=properties_proposition,
                        journey_node_proposition=journey_state_proposition,
                    ),
                )
            ],
        )

        while True:
            evaluation = await self._container[EvaluationStore].read_evaluation(
                evaluation_id=evaluation_id,
            )

            self._set_progress(entity_id, evaluation.progress)

            if evaluation.status in [EvaluationStatus.PENDING, EvaluationStatus.RUNNING]:
                await asyncio.sleep(0.5)
                continue
            elif evaluation.status == EvaluationStatus.FAILED:
                raise SDKError(f"Evaluation failed: {evaluation.error}")
            elif evaluation.status == EvaluationStatus.COMPLETED:
                if not evaluation.invoices:
                    raise SDKError("Evaluation completed with no invoices.")
                if not evaluation.invoices[0].approved:
                    raise SDKError("Evaluation completed with unapproved invoice.")

                invoice = evaluation.invoices[0]

                if not invoice.data:
                    raise SDKError(
                        "Evaluation completed with no properties_proposition in the invoice."
                    )

            assert invoice.data

            # Cache the evaluation result
            await self._guideline_collection.insert_one(
                {
                    "id": ObjectId(_hash),
                    "version": Version.String(VERSION),
                    "properties": cast(InvoiceGuidelineData, invoice.data).properties_proposition
                    or {},
                }
            )

            # Return the evaluation result
            return self.GuidelineEvaluation(
                properties=cast(InvoiceGuidelineData, invoice.data).properties_proposition or {},
            )

    async def evaluate_journey(
        self,
        journey: Journey,
    ) -> _CachedEvaluator.JourneyEvaluation:
        # First check if we have a cached evaluation for this journey
        _hash = self._hash_journey_evaluation_request(
            journey=journey,
        )

        if cached_evaluation := await self._journey_collection.find_one({"id": {"$eq": _hash}}):
            self._logger.trace(
                f"Using cached evaluation for journey: Title: {journey.title or 'None'};"
            )

            return self.JourneyEvaluation(
                node_properties=cached_evaluation["node_properties"],
                edge_properties=cached_evaluation["edge_properties"],
            )

        self._logger.trace(f"Evaluating journey: Title: {journey.title or 'None'}")

        evaluation_id = await self._container[BehavioralChangeEvaluator].create_evaluation_task(
            payload_descriptors=[
                PayloadDescriptor(
                    PayloadKind.JOURNEY,
                    JourneyPayload(
                        journey_id=journey.id,
                        operation=PayloadOperation.ADD,
                    ),
                )
            ],
        )

        while True:
            evaluation = await self._container[EvaluationStore].read_evaluation(
                evaluation_id=evaluation_id,
            )

            self._set_progress(journey.id, evaluation.progress)

            if evaluation.status in [EvaluationStatus.PENDING, EvaluationStatus.RUNNING]:
                await asyncio.sleep(0.5)
                continue
            elif evaluation.status == EvaluationStatus.FAILED:
                raise SDKError(f"Journey Evaluation failed: {evaluation.error}")
            elif evaluation.status == EvaluationStatus.COMPLETED:
                if not evaluation.invoices:
                    raise SDKError("Journey Evaluation completed with no invoices.")
                if not evaluation.invoices[0].approved:
                    raise SDKError("Journey Evaluation completed with unapproved invoice.")

                invoice = evaluation.invoices[0]

                if not invoice.data:
                    raise SDKError("Journey Evaluation completed with no data in the invoice.")

            assert invoice.data

            # Cache the evaluation result
            await self._journey_collection.insert_one(
                {
                    "id": ObjectId(_hash),
                    "version": Version.String(VERSION),
                    "node_properties": cast(
                        InvoiceJourneyData, invoice.data
                    ).node_properties_proposition,
                    "edge_properties": cast(
                        InvoiceJourneyData, invoice.data
                    ).edge_properties_proposition
                    or {},
                }
            )

            # Return the evaluation result
            return self.JourneyEvaluation(
                node_properties=cast(InvoiceJourneyData, invoice.data).node_properties_proposition
                or {},
                edge_properties=cast(InvoiceJourneyData, invoice.data).edge_properties_proposition
                or {},
            )


@dataclass(frozen=True)
class Tag:
    """A tag used to categorize and link entities."""

    @staticmethod
    def preamble() -> TagId:
        return _Tag.preamble()

    id: TagId
    name: str


@dataclass(frozen=True)
class Relationship:
    """A relationship between two entities in the system."""

    id: RelationshipId
    kind: RelationshipKind
    source: RelationshipEntityId
    target: RelationshipEntityId


@dataclass(frozen=True)
class Guideline:
    """A guideline that defines a condition and an action to be taken."""

    id: GuidelineId
    condition: str
    action: str | None
    tags: Sequence[TagId]
    metadata: Mapping[str, JSONSerializable]

    _server: Server
    _container: Container

    async def entail(self, guideline: Guideline) -> Relationship:
        """Creates an entailment relationship with another guideline."""
        return await self._create_relationship(
            target=guideline,
            kind=RelationshipKind.ENTAILMENT,
            direction="source",
        )

    async def prioritize_over(self, target: Guideline | Journey) -> Relationship:
        """Creates a priority relationship with another guideline or journey."""
        if isinstance(target, Guideline):
            return await self._create_relationship(
                target=target,
                kind=RelationshipKind.PRIORITY,
                direction="source",
            )
        elif isinstance(target, Journey):
            return await self._create_relationship(
                target=target,
                kind=RelationshipKind.PRIORITY,
                direction="source",
            )
        else:
            raise SDKError("Either guideline or journey must be provided for prioritization.")

    async def depend_on(
        self,
        target: Guideline | Journey,
    ) -> Relationship:
        if isinstance(target, Guideline):
            return await self._create_relationship(
                target=target,
                kind=RelationshipKind.DEPENDENCY,
                direction="source",
            )
        elif isinstance(target, Journey):
            return await self._create_relationship(
                target=target,
                kind=RelationshipKind.DEPENDENCY,
                direction="source",
            )
        else:
            raise SDKError("Either guideline or journey must be provided for dependency.")

    async def disambiguate(
        self,
        targets: Sequence[Guideline | Journey],
    ) -> Sequence[Relationship]:
        if len(targets) < 2:
            raise SDKError(
                f"At least two targets are required for disambiguation (got {len(targets)})."
            )

        guideline_targets = [t for t in targets if isinstance(t, Guideline)]
        journey_conditions = list(
            chain.from_iterable([t.conditions for t in targets if isinstance(t, Journey)])
        )

        return [
            await self._create_relationship(
                target=t,
                kind=RelationshipKind.DISAMBIGUATION,
                direction="source",
            )
            for t in guideline_targets + journey_conditions
        ]

    async def reevaluate_after(self, tool: ToolEntry) -> Relationship:
        """Creates a reevaluation relationship with a tool."""
        relationship = await self._container[RelationshipStore].create_relationship(
            source=RelationshipEntity(
                id=self.id,
                kind=RelationshipEntityKind.GUIDELINE,
            ),
            target=RelationshipEntity(
                id=ToolId(service_name=INTEGRATED_TOOL_SERVICE_NAME, tool_name=tool.tool.name),
                kind=RelationshipEntityKind.TOOL,
            ),
            kind=RelationshipKind.REEVALUATION,
        )

        return Relationship(
            id=relationship.id,
            kind=relationship.kind,
            source=relationship.source.id,
            target=relationship.target.id,
        )

    async def _create_relationship(
        self,
        target: Guideline | Journey,
        kind: RelationshipKind,
        direction: Literal["source", "target"],
    ) -> Relationship:
        if direction == "source":
            entity_source = RelationshipEntity(id=self.id, kind=RelationshipEntityKind.GUIDELINE)
            entity_target = (
                RelationshipEntity(id=target.id, kind=RelationshipEntityKind.GUIDELINE)
                if isinstance(target, Guideline)
                else RelationshipEntity(
                    id=_Tag.for_journey_id(target.id), kind=RelationshipEntityKind.TAG
                )
            )
        else:
            entity_source = (
                RelationshipEntity(id=target.id, kind=RelationshipEntityKind.GUIDELINE)
                if isinstance(target, Guideline)
                else RelationshipEntity(
                    id=_Tag.for_journey_id(target.id), kind=RelationshipEntityKind.TAG
                )
            )
            entity_target = RelationshipEntity(id=self.id, kind=RelationshipEntityKind.GUIDELINE)

        relationship = await self._container[RelationshipStore].create_relationship(
            source=entity_source,
            target=entity_target,
            kind=kind,
        )

        return Relationship(
            id=relationship.id,
            kind=relationship.kind,
            source=relationship.source.id,
            target=relationship.target.id,
        )


TState = TypeVar("TState", bound="JourneyState")


@dataclass(frozen=True)
class JourneyTransition(Generic[TState]):
    """A transition between two states in a journey."""

    id: JourneyTransitionId
    condition: str | None
    source: JourneyState
    target: TState
    metadata: Mapping[str, JSONSerializable]


@dataclass(frozen=True)
class JourneyState:
    """A state in a journey that can be transitioned to or from."""

    id: JourneyStateId
    action: str | None
    tools: Sequence[ToolEntry]
    metadata: Mapping[str, JSONSerializable]

    _journey: Journey | None

    @property
    def _internal_action(self) -> str | None:
        return self.action or cast(str | None, self.metadata.get("internal_action"))

    async def _fork(self) -> JourneyTransition[ForkJourneyState]:
        return cast(
            JourneyTransition[ForkJourneyState],
            await self._transition(
                condition=None,
                state=None,
                action=None,
                tools=[],
                fork=True,
            ),
        )

    async def _transition(
        self,
        *,
        condition: str | None = None,
        state: TState | None = None,
        action: str | None = None,
        tools: Sequence[ToolEntry] = [],
        fork: bool = False,
        canned_responses: Sequence[CannedResponseId] = [],
    ) -> JourneyTransition[JourneyState]:
        if not self._journey:
            raise SDKError("EndState cannot be connected to any other states.")

        actual_state: JourneyState | None = None

        if state is not None:
            actual_state = state
        elif tools:
            actual_state = await self._journey._create_state(
                ToolJourneyState,
                action=action,
                tools=tools,
            )

            [
                await self._journey._container[RelationshipStore].create_relationship(
                    source=RelationshipEntity(
                        id=_Tag.for_journey_node_id(actual_state.id),
                        kind=RelationshipEntityKind.TAG,
                    ),
                    target=RelationshipEntity(
                        id=ToolId(service_name=INTEGRATED_TOOL_SERVICE_NAME, tool_name=t.tool.name),
                        kind=RelationshipEntityKind.TOOL,
                    ),
                    kind=RelationshipKind.REEVALUATION,
                )
                for t in tools
            ]

        elif action:
            actual_state = await self._journey._create_state(
                ChatJourneyState,
                action=action,
                tools=[],
            )
        elif fork:
            actual_state = await self._journey._create_state(
                ForkJourneyState,
            )

        transitions = [t for t in self._journey.transitions if t.source == self]

        if len(transitions) > 0 and (not condition or any(not e.condition for e in transitions)):
            raise SDKError(
                "Cannot connect a new state without a condition if there are already connected states without conditions."
            )

        transition = await self._journey.create_transition(
            condition=condition, source=self, target=actual_state or END_JOURNEY
        )

        if actual_state:
            cast(list[JourneyState], self._journey.states).append(actual_state)

            for id in canned_responses:
                await self._journey._container[CannedResponseStore].upsert_tag(
                    canned_response_id=id, tag_id=_Tag.for_journey_node_id(actual_state.id)
                )

        cast(list[JourneyTransition[JourneyState]], self._journey.transitions).append(transition)

        return transition


END_JOURNEY = JourneyState(
    id=JourneyStore.END_NODE_ID,
    action=None,
    tools=[],
    metadata={},
    _journey=None,
)
"""A special state used to indicate the end of a journey."""


class InitialJourneyState(JourneyState):
    """A special state used to indicate the initial state of a journey."""

    @overload
    async def transition_to(
        self,
        *,
        condition: str | None = None,
        state: TState,
        canned_responses: Sequence[CannedResponseId] = [],
    ) -> JourneyTransition[TState]: ...

    @overload
    async def transition_to(
        self,
        *,
        condition: str | None = None,
        chat_state: str,
        canned_responses: Sequence[CannedResponseId] = [],
    ) -> JourneyTransition[ChatJourneyState]: ...

    @overload
    async def transition_to(
        self,
        *,
        condition: str | None = None,
        tool_instruction: str | None = None,
        tool_state: ToolEntry,
    ) -> JourneyTransition[ToolJourneyState]: ...

    @overload
    async def transition_to(
        self,
        *,
        condition: str | None = None,
        tool_instruction: str | None = None,
        tool_state: Sequence[ToolEntry],
    ) -> JourneyTransition[ToolJourneyState]: ...

    async def transition_to(
        self,
        *,
        condition: str | None = None,
        chat_state: str | None = None,
        tool_instruction: str | None = None,
        state: TState | None = None,
        tool_state: ToolEntry | Sequence[ToolEntry] = [],
        canned_responses: Sequence[CannedResponseId] = [],
    ) -> JourneyTransition[Any]:
        return await self._transition(
            condition=condition,
            state=state,
            action=chat_state or tool_instruction,
            tools=[tool_state] if isinstance(tool_state, ToolEntry) else tool_state,
            canned_responses=canned_responses,
        )


class ToolJourneyState(JourneyState):
    """A state in a journey that represents a tool being used."""

    @overload
    async def transition_to(
        self,
        *,
        condition: str | None = None,
        state: TState,
        canned_responses: Sequence[CannedResponseId] = [],
    ) -> JourneyTransition[TState]: ...

    @overload
    async def transition_to(
        self,
        *,
        condition: str | None = None,
        chat_state: str,
        canned_responses: Sequence[CannedResponseId] = [],
    ) -> JourneyTransition[ChatJourneyState]: ...

    async def transition_to(
        self,
        *,
        condition: str | None = None,
        chat_state: str | None = None,
        state: TState | None = None,
        canned_responses: Sequence[CannedResponseId] = [],
    ) -> JourneyTransition[Any]:
        return await self._transition(
            condition=condition,
            state=state,
            action=chat_state,
            canned_responses=canned_responses,
        )

    async def fork(self) -> JourneyTransition[ForkJourneyState]:
        return await super()._fork()


class ChatJourneyState(JourneyState):
    """A state in a journey that represents a chat interaction."""

    @overload
    async def transition_to(
        self,
        *,
        condition: str | None = None,
        state: TState,
        canned_responses: Sequence[CannedResponseId] = [],
    ) -> JourneyTransition[TState]: ...

    @overload
    async def transition_to(
        self,
        *,
        condition: str | None = None,
        chat_state: str,
        canned_responses: Sequence[CannedResponseId] = [],
    ) -> JourneyTransition[ChatJourneyState]: ...

    @overload
    async def transition_to(
        self,
        *,
        condition: str | None = None,
        tool_instruction: str | None = None,
        tool_state: ToolEntry,
    ) -> JourneyTransition[ToolJourneyState]: ...

    @overload
    async def transition_to(
        self,
        *,
        condition: str | None = None,
        tool_instruction: str | None = None,
        tool_state: Sequence[ToolEntry],
    ) -> JourneyTransition[ToolJourneyState]: ...

    async def transition_to(
        self,
        *,
        condition: str | None = None,
        chat_state: str | None = None,
        tool_instruction: str | None = None,
        state: TState | None = None,
        tool_state: ToolEntry | Sequence[ToolEntry] = [],
        canned_responses: Sequence[CannedResponseId] = [],
    ) -> JourneyTransition[Any]:
        return await self._transition(
            condition=condition,
            state=state,
            action=chat_state or tool_instruction,
            tools=[tool_state] if isinstance(tool_state, ToolEntry) else tool_state,
            canned_responses=canned_responses,
        )

    async def fork(self) -> JourneyTransition[ForkJourneyState]:
        return await super()._fork()


class ForkJourneyState(JourneyState):
    """A state in a journey that represents a conditional fork in the journey."""

    @overload
    async def transition_to(
        self,
        *,
        condition: str,
        state: TState,
        canned_responses: Sequence[CannedResponseId] = [],
    ) -> JourneyTransition[TState]: ...

    @overload
    async def transition_to(
        self,
        *,
        condition: str,
        chat_state: str,
        canned_responses: Sequence[CannedResponseId] = [],
    ) -> JourneyTransition[ChatJourneyState]: ...

    @overload
    async def transition_to(
        self,
        *,
        condition: str,
        tool_instruction: str | None = None,
        tool_state: ToolEntry,
    ) -> JourneyTransition[ToolJourneyState]: ...

    @overload
    async def transition_to(
        self,
        *,
        condition: str,
        tool_instruction: str | None = None,
        tool_state: Sequence[ToolEntry],
    ) -> JourneyTransition[ToolJourneyState]: ...

    async def transition_to(
        self,
        *,
        condition: str,
        chat_state: str | None = None,
        tool_instruction: str | None = None,
        state: TState | None = None,
        tool_state: ToolEntry | Sequence[ToolEntry] = [],
        canned_responses: Sequence[CannedResponseId] = [],
    ) -> JourneyTransition[Any]:
        return await self._transition(
            condition=condition,
            state=state,
            action=chat_state or tool_instruction,
            tools=[tool_state] if isinstance(tool_state, ToolEntry) else tool_state,
            canned_responses=canned_responses,
        )


@dataclass(frozen=True)
class Journey:
    """A journey that consists of multiple states and transitions."""

    id: JourneyId
    title: str
    description: str
    conditions: list[Guideline]
    states: Sequence[JourneyState]
    transitions: Sequence[JourneyTransition[JourneyState]]
    tags: Sequence[TagId]

    _start_state_id: JourneyStateId
    _server: Server
    _container: Container

    @property
    def initial_state(self) -> InitialJourneyState:
        """Returns the initial state of the journey."""
        return cast(
            InitialJourneyState, next(n for n in self.states if n.id == self._start_state_id)
        )

    async def _create_state(
        self,
        state_type: type[TState],
        action: str | None = None,
        tools: Sequence[ToolEntry] = [],
    ) -> TState:
        metadata_type = {
            ForkJourneyState: "fork",
            ToolJourneyState: "tool",
            ChatJourneyState: "chat",
        }[state_type]

        for t in list(tools):
            await self._server._plugin_server.enable_tool(t)

        if len(tools) == 1 and not action:
            action = f"Use the tool {tools[0].tool.name}"

        node = await self._container[JourneyStore].create_node(
            journey_id=self.id,
            action=action,
            tools=[
                ToolId(service_name=INTEGRATED_TOOL_SERVICE_NAME, tool_name=t.tool.name)
                for t in tools
            ],
        )

        node = await self._container[JourneyStore].set_node_metadata(
            node_id=node.id,
            key="journey_node",
            value={"kind": metadata_type},
        )

        return state_type(
            id=node.id,
            action=action,
            tools=tools,
            metadata=node.metadata,
            _journey=self,
        )

    async def create_transition(
        self,
        condition: str | None,
        source: JourneyState,
        target: TState,
    ) -> JourneyTransition[TState]:
        """Creates a transition between two states in the journey."""

        self._server._advance_creation_progress()

        if target is not None and target.id != END_JOURNEY.id:
            target_tool_ids = {
                t.tool.name: ToolId(
                    service_name=INTEGRATED_TOOL_SERVICE_NAME, tool_name=t.tool.name
                )
                for t in target.tools
            }

            self._server._add_state_evaluation(
                target.id,
                GuidelineContent(condition=condition or "", action=target._internal_action),
                list(target_tool_ids.values()),
            )

        transition = await self._container[JourneyStore].create_edge(
            journey_id=self.id,
            source=source.id,
            target=target.id if target else END_JOURNEY.id,
            condition=condition,
        )

        return JourneyTransition[TState](
            id=transition.id,
            condition=condition,
            source=source,
            target=target,
            metadata=transition.metadata,
        )

    async def create_guideline(
        self,
        condition: str,
        action: str | None = None,
        tools: Iterable[ToolEntry] = [],
        metadata: dict[str, JSONSerializable] = {},
        canned_responses: Sequence[CannedResponseId] = [],
    ) -> Guideline:
        """Creates a guideline with the specified condition and action, as well as (optionally) tools to achieve its task."""

        self._server._advance_creation_progress()

        tool_ids = [
            ToolId(service_name=INTEGRATED_TOOL_SERVICE_NAME, tool_name=t.tool.name) for t in tools
        ]

        for t in list(tools):
            await self._server._plugin_server.enable_tool(t)

        guideline = await self._container[GuidelineStore].create_guideline(
            condition=condition,
            action=action,
        )

        if canned_responses:
            tag_id = _Tag.for_guideline_id(guideline.id)
            for id in canned_responses:
                await self._container[CannedResponseStore].upsert_tag(
                    canned_response_id=id,
                    tag_id=tag_id,
                )

        self._server._add_guideline_evaluation(
            guideline.id,
            GuidelineContent(condition=condition, action=action),
            tool_ids,
        )

        await self._container[RelationshipStore].create_relationship(
            source=RelationshipEntity(
                id=guideline.id,
                kind=RelationshipEntityKind.GUIDELINE,
            ),
            target=RelationshipEntity(
                id=_Tag.for_journey_id(self.id),
                kind=RelationshipEntityKind.TAG,
            ),
            kind=RelationshipKind.DEPENDENCY,
        )

        for t in list(tools):
            await self._container[GuidelineToolAssociationStore].create_association(
                guideline_id=guideline.id,
                tool_id=ToolId(service_name=INTEGRATED_TOOL_SERVICE_NAME, tool_name=t.tool.name),
            )

        return Guideline(
            id=guideline.id,
            condition=condition,
            action=action,
            tags=guideline.tags,
            metadata=guideline.metadata,
            _server=self._server,
            _container=self._container,
        )

    async def attach_tool(
        self,
        tool: ToolEntry,
        condition: str,
    ) -> GuidelineId:
        """Attaches a tool to the journey, to be usable by the agent under the specified condition."""

        await self._server._plugin_server.enable_tool(tool)

        guideline = await self._container[GuidelineStore].create_guideline(
            condition=condition,
            action=None,
        )

        self._server._add_guideline_evaluation(
            guideline.id,
            GuidelineContent(condition=condition, action=None),
            [ToolId(service_name=INTEGRATED_TOOL_SERVICE_NAME, tool_name=tool.tool.name)],
        )

        await self._container[RelationshipStore].create_relationship(
            source=RelationshipEntity(
                id=guideline.id,
                kind=RelationshipEntityKind.GUIDELINE,
            ),
            target=RelationshipEntity(
                id=_Tag.for_journey_id(self.id),
                kind=RelationshipEntityKind.TAG,
            ),
            kind=RelationshipKind.DEPENDENCY,
        )

        await self._container[GuidelineToolAssociationStore].create_association(
            guideline_id=guideline.id,
            tool_id=ToolId(service_name=INTEGRATED_TOOL_SERVICE_NAME, tool_name=tool.tool.name),
        )

        return guideline.id

    async def create_canned_response(
        self,
        template: str,
        tags: list[TagId] = [],
        signals: list[str] = [],
    ) -> CannedResponseId:
        """Creates a journey-scoped canned response with the specified template, tags, and signals."""

        self._server._advance_creation_progress()

        canrep = await self._container[CannedResponseStore].create_canned_response(
            value=template,
            tags=[_Tag.for_journey_id(self.id), *tags],
            fields=[],
            signals=signals,
        )

        return canrep.id

    async def prioritize_over(
        self,
        target: Guideline | Journey,
    ) -> Relationship:
        """Creates a priority relationship with another guideline or journey."""
        if isinstance(target, Guideline):
            return await self._create_relationship(
                target=target,
                kind=RelationshipKind.PRIORITY,
                direction="source",
            )
        else:
            return await self._create_relationship(
                target=target,
                kind=RelationshipKind.PRIORITY,
                direction="source",
            )

    async def depend_on(
        self,
        target: Guideline,
    ) -> Relationship:
        """Creates a dependency relationship with a guideline."""
        return await self._create_relationship(
            target=target,
            kind=RelationshipKind.DEPENDENCY,
            direction="source",
        )

    async def _create_relationship(
        self,
        target: Guideline | Journey,
        kind: RelationshipKind,
        direction: Literal["source", "target"],
    ) -> Relationship:
        if direction == "source":
            entity_source = RelationshipEntity(
                id=_Tag.for_journey_id(self.id), kind=RelationshipEntityKind.TAG
            )
            entity_target = (
                RelationshipEntity(id=target.id, kind=RelationshipEntityKind.GUIDELINE)
                if isinstance(target, Guideline)
                else RelationshipEntity(
                    id=_Tag.for_journey_id(target.id), kind=RelationshipEntityKind.TAG
                )
            )
        else:
            entity_source = (
                RelationshipEntity(id=target.id, kind=RelationshipEntityKind.GUIDELINE)
                if isinstance(target, Guideline)
                else RelationshipEntity(
                    id=_Tag.for_journey_id(target.id), kind=RelationshipEntityKind.TAG
                )
            )
            entity_target = RelationshipEntity(
                id=_Tag.for_journey_id(self.id), kind=RelationshipEntityKind.TAG
            )

        relationship = await self._container[RelationshipStore].create_relationship(
            source=entity_source,
            target=entity_target,
            kind=kind,
        )

        return Relationship(
            id=relationship.id,
            kind=relationship.kind,
            source=relationship.source.id,
            target=relationship.target.id,
        )


@dataclass(frozen=True)
class Capability:
    """A capability informs the agent about a specific functionality it can provide."""

    id: CapabilityId
    title: str
    description: str
    signals: Sequence[str]
    tags: Sequence[TagId]


@dataclass(frozen=True)
class Term:
    """A glossary term defines a specific concept in the agent's domain."""

    id: TermId
    name: str
    description: str
    synonyms: Sequence[str]
    tags: Sequence[TagId]


@dataclass(frozen=True)
class Variable:
    """A variable that can hold values for customers or customer groups."""

    id: ContextVariableId
    name: str
    description: str | None
    tool: ToolEntry | None
    freshness_rules: str | None
    tags: Sequence[TagId]
    _server: Server
    _container: Container

    async def set_value_for_customer(self, customer: Customer, value: JSONSerializable) -> None:
        """Sets the value of the variable for a specific customer."""

        await self._container[ContextVariableStore].update_value(
            variable_id=self.id,
            key=customer.id,
            data=value,
        )

    async def set_value_for_tag(self, tag: TagId, value: JSONSerializable) -> None:
        """Sets the value of the variable for a specific tag (e.g., a customer group tag)."""

        await self._container[ContextVariableStore].update_value(
            variable_id=self.id,
            key=f"tag:{tag}",
            data=value,
        )

    async def set_global_value(self, value: JSONSerializable) -> None:
        """Sets the global value of the variable, which is accessible to all customers by default."""

        await self._container[ContextVariableStore].update_value(
            variable_id=self.id,
            key=ContextVariableStore.GLOBAL_KEY,
            data=value,
        )

    async def get_value_for_customer(self, customer: Customer) -> JSONSerializable | None:
        """Retrieves the value of the variable for a specific customer."""

        value = await self._container[ContextVariableStore].read_value(
            variable_id=self.id,
            key=customer.id,
        )

        return value.data if value else None

    async def get_value_for_tag(self, tag: TagId) -> JSONSerializable | None:
        """Retrieves the value of the variable for a specific tag (e.g., a customer group tag)."""
        value = await self._container[ContextVariableStore].read_value(
            variable_id=self.id,
            key=f"tag:{tag}",
        )

        return value.data if value else None

    async def get_global_value(self) -> JSONSerializable | None:
        """Retrieves the global value of the variable, which is accessible to all customers by default."""

        value = await self._container[ContextVariableStore].read_value(
            variable_id=self.id,
            key=ContextVariableStore.GLOBAL_KEY,
        )

        return value.data if value else None


@dataclass(frozen=True)
class Customer:
    """A customer represents an individual or entity interacting with the agent."""

    @staticmethod
    def guest() -> Customer:
        return Customer(
            id=CustomerStore.GUEST_ID,
            name="Guest",
            metadata={},
            tags=[],
        )

    id: CustomerId
    name: str
    metadata: Mapping[str, str]
    tags: Sequence[TagId]


@dataclass(frozen=True)
class RetrieverContext:
    """Context for retriever functions, providing helpful information for data retrieval."""

    server: Server
    container: Container
    logger: Logger
    correlator: ContextualCorrelator
    session: Session
    agent: Agent
    customer: Customer
    variables: Mapping[Variable, JSONSerializable]
    interaction: Interaction


@dataclass(frozen=True)
class RetrieverResult:
    """Result of a retriever function, containing the retrieved data and metadata, as well (optionally) as canned response information."""

    data: JSONSerializable
    metadata: Mapping[str, JSONSerializable] = field(default_factory=dict)
    canned_responses: Sequence[str] = field(default_factory=list)
    canned_response_fields: Mapping[str, Any] = field(default_factory=dict)


class CompositionMode(enum.Enum):
    """Defines the composition mode for the agent, which determines how responses are generated."""

    FLUID = _CompositionMode.CANNED_FLUID
    """Responses are generated fluidly, allowing for dynamic composition of responses."""

    COMPOSITED = _CompositionMode.CANNED_COMPOSITED
    """Responses are generated in such a way as to mimic the style of the provided set of canned responses."""

    STRICT = _CompositionMode.CANNED_STRICT
    """Responses are generated strictly based on the provided canned responses, without fluidity."""


class ExperimentalAgentFeatures:
    def __init__(self, agent: Agent) -> None:
        self._agent = agent

    async def create_capability(
        self,
        title: str,
        description: str,
        signals: Sequence[str] | None = None,
    ) -> Capability:
        """Creates a capability with the specified title, description, and signals."""

        self._agent._server._advance_creation_progress()

        capability = await self._agent._container[CapabilityStore].create_capability(
            title=title,
            description=description,
            signals=signals,
            tags=[_Tag.for_agent_id(self._agent.id)],
        )

        return Capability(
            id=capability.id,
            title=capability.title,
            description=capability.description,
            signals=capability.signals,
            tags=capability.tags,
        )


@dataclass(frozen=True)
class Agent:
    """An agent represents an entity that can interact with customers, manage journeys, and perform various tasks."""

    _server: Server
    _container: Container

    id: AgentId
    name: str
    description: str | None
    max_engine_iterations: int
    composition_mode: CompositionMode
    tags: Sequence[TagId]

    retrievers: Mapping[str, Callable[[RetrieverContext], Awaitable[JSONSerializable]]] = field(
        default_factory=dict
    )

    @property
    def experimental_features(self) -> ExperimentalAgentFeatures:
        """Provides access to experimental features of the agent."""
        return ExperimentalAgentFeatures(self)

    async def create_journey(
        self,
        title: str,
        description: str,
        conditions: list[str | Guideline],
    ) -> Journey:
        """Creates a new journey with the specified title, description, and conditions."""

        self._server._advance_creation_progress()

        journey = await self._server.create_journey(title, description, conditions)

        await self.attach_journey(journey)

        return Journey(
            id=journey.id,
            title=journey.title,
            description=description,
            conditions=journey.conditions,
            tags=journey.tags,
            states=journey.states,
            transitions=journey.transitions,
            _start_state_id=journey._start_state_id,
            _server=self._server,
            _container=self._container,
        )

    async def attach_journey(self, journey: Journey) -> None:
        """Attaches an existing journey to the agent, allowing it to be used in interactions."""

        await self._container[JourneyStore].upsert_tag(
            journey.id,
            _Tag.for_agent_id(self.id),
        )

    async def create_guideline(
        self,
        condition: str,
        action: str | None = None,
        tools: Iterable[ToolEntry] = [],
        metadata: dict[str, JSONSerializable] = {},
        canned_responses: Sequence[CannedResponseId] = [],
    ) -> Guideline:
        """Creates a guideline with the specified condition and action, as well as (optionally) tools to achieve its task."""
        self._server._advance_creation_progress()

        tool_ids = [
            ToolId(service_name=INTEGRATED_TOOL_SERVICE_NAME, tool_name=t.tool.name) for t in tools
        ]

        for t in list(tools):
            await self._server._plugin_server.enable_tool(t)

        guideline = await self._container[GuidelineStore].create_guideline(
            condition=condition,
            action=action,
            tags=[_Tag.for_agent_id(self.id)],
        )

        if canned_responses:
            tag_id = _Tag.for_guideline_id(guideline.id)
            for id in canned_responses:
                await self._container[CannedResponseStore].upsert_tag(
                    canned_response_id=id,
                    tag_id=tag_id,
                )

        self._server._add_guideline_evaluation(
            guideline.id,
            GuidelineContent(condition=condition, action=action),
            tool_ids,
        )

        for t in list(tools):
            await self._container[GuidelineToolAssociationStore].create_association(
                guideline_id=guideline.id,
                tool_id=ToolId(service_name=INTEGRATED_TOOL_SERVICE_NAME, tool_name=t.tool.name),
            )

        return Guideline(
            id=guideline.id,
            condition=condition,
            action=action,
            tags=guideline.tags,
            metadata=guideline.metadata,
            _server=self._server,
            _container=self._container,
        )

    async def create_observation(
        self,
        condition: str,
        canned_responses: Sequence[CannedResponseId] = [],
    ) -> Guideline:
        """A shorthand for creating an observational guideline with the specified condition."""

        return await self.create_guideline(condition=condition, canned_responses=canned_responses)

    async def attach_tool(
        self,
        tool: ToolEntry,
        condition: str,
    ) -> GuidelineId:
        """Attaches a tool to the agent, to be usable under the specified condition."""

        await self._server._plugin_server.enable_tool(tool)

        guideline = await self._container[GuidelineStore].create_guideline(
            condition=condition,
            action=None,
        )

        self._server._add_guideline_evaluation(
            guideline.id,
            GuidelineContent(condition=condition, action=None),
            [ToolId(service_name=INTEGRATED_TOOL_SERVICE_NAME, tool_name=tool.tool.name)],
        )

        await self._container[GuidelineToolAssociationStore].create_association(
            guideline_id=guideline.id,
            tool_id=ToolId(service_name=INTEGRATED_TOOL_SERVICE_NAME, tool_name=tool.tool.name),
        )

        return guideline.id

    async def create_canned_response(
        self,
        template: str,
        tags: list[TagId] = [],
        signals: list[str] = [],
    ) -> CannedResponseId:
        """Creates a canned response with the specified template, tags, and signals."""

        self._server._advance_creation_progress()

        canrep = await self._container[CannedResponseStore].create_canned_response(
            value=template,
            tags=[_Tag.for_agent_id(self.id), *tags],
            fields=[],
            signals=signals,
        )

        return canrep.id

    async def create_term(
        self,
        name: str,
        description: str,
        synonyms: Sequence[str] = [],
    ) -> Term:
        """Creates a glossary term with the specified name, description, and synonyms."""

        self._server._advance_creation_progress()

        term = await self._container[GlossaryStore].create_term(
            name=name,
            description=description,
            synonyms=synonyms,
            tags=[_Tag.for_agent_id(self.id)],
        )

        return Term(
            id=term.id,
            name=term.name,
            description=term.description,
            synonyms=term.synonyms,
            tags=term.tags,
        )

    async def create_variable(
        self,
        name: str,
        description: str | None = None,
        tool: ToolEntry | None = None,
        freshness_rules: str | None = None,
    ) -> Variable:
        """Creates a variable with the specified name, description, tool, and freshness rules."""

        self._server._advance_creation_progress()

        if tool:
            await self._server._plugin_server.enable_tool(tool)

        variable = await self._container[ContextVariableStore].create_variable(
            name=name,
            description=description,
            tool_id=ToolId(INTEGRATED_TOOL_SERVICE_NAME, tool.tool.name) if tool else None,
            freshness_rules=freshness_rules,
            tags=[_Tag.for_agent_id(self.id)],
        )

        return Variable(
            id=variable.id,
            name=variable.name,
            description=variable.description,
            tool=tool,
            freshness_rules=variable.freshness_rules,
            tags=variable.tags,
            _server=self._server,
            _container=self._container,
        )

    async def list_variables(self) -> Sequence[Variable]:
        """Lists all variables associated with the agent."""

        variables = await self._container[ContextVariableStore].list_variables(
            tags=[_Tag.for_agent_id(self.id)]
        )

        return [
            Variable(
                id=variable.id,
                name=variable.name,
                description=variable.description,
                tool=self._server._plugin_server.tools[variable.tool_id.tool_name]
                if variable.tool_id
                else None,
                freshness_rules=variable.freshness_rules,
                tags=variable.tags,
                _server=self._server,
                _container=self._container,
            )
            for variable in variables
        ]

    async def find_variable(
        self,
        *,
        id: str | None = None,
        name: str | None = None,
    ) -> Variable | None:
        """Finds a variable by its ID or name."""

        if not id and not name:
            raise SDKError("Either id or name must be provided to find a variable.")

        variable: ContextVariable | None = None

        if id:
            try:
                variable = await self._container[ContextVariableStore].read_variable(
                    ContextVariableId(id)
                )
            except ItemNotFoundError:
                return None
        else:
            variable = next(
                (
                    v
                    for v in await self._container[ContextVariableStore].list_variables(
                        tags=[_Tag.for_agent_id(self.id)]
                    )
                    if v.name == name
                ),
                None,
            )

            if not variable:
                return None

        return Variable(
            id=variable.id,
            name=variable.name,
            description=variable.description,
            tool=self._server._plugin_server.tools[variable.tool_id.tool_name]
            if variable.tool_id
            else None,
            freshness_rules=variable.freshness_rules,
            tags=variable.tags,
            _server=self._server,
            _container=self._container,
        )

    async def get_variable(self, id: ContextVariableId | str) -> Variable:
        """Retrieves a variable by its ID, raising an error if not found."""

        if variable := await self.find_variable(id=id):
            return variable
        raise SDKError(f"Variable with id {id} not found.")

    async def attach_retriever(
        self,
        retriever: Callable[[RetrieverContext], Awaitable[JSONSerializable | RetrieverResult]],
        id: str | None = None,
    ) -> None:
        """Attaches a retriever function to the agent, allowing it to be used in interactions."""

        if not id:
            id = f"retriever-{len(self.retrievers) + 1}"

        cast(
            dict[str, Callable[[RetrieverContext], Awaitable[JSONSerializable | RetrieverResult]]],
            self.retrievers,
        )[id] = retriever

        self._server._retrievers[self.id][id] = retriever


class ToolContextAccessor:
    """A context accessor for tools, providing access to the server and other relevant data."""

    def __init__(self, context: ToolContext) -> None:
        self.context = context

    @property
    def server(self) -> Server:
        """Returns the server associated with the tool context."""
        return cast(Server, self.context.plugin_data["server"])

    @property
    def logger(self) -> Logger:
        """Returns the logger associated with the context."""
        return self.server._container[Logger]


def _die(message: str, exc: Exception | None) -> NoReturn:
    if exc:
        import traceback

        traceback.print_exception(exc)
    rich.print(Text(message, style="bold red"), file=sys.stderr)
    sys.exit(1)


class Server:
    """The main server class that manages the agent, journeys, tools, and other components.

    This class is responsible for initializing the server, managing the lifecycle of the agent, and providing access to various services and components.

    Args:
        port: The port on which the server will run.
        tool_service_port: The port for the integrated tool service.
        nlp_service: A factory function to create an NLP service instance. See `NLPServiceFactories` for available options.
        session_store: The session store to use for managing sessions.
        customer_store: The customer store to use for managing customers.
        log_level: The logging level for the server.
        modules: A list of module names to load for the server.
        migrate: Whether to allow database migrations on startup (if needed).
        configure_hooks: A callable to configure engine hooks.
        configure_container: A callable to configure the dependency injection container.
        initialize_container: A callable to perform additional initialization after the container is set up.
    """

    def __init__(
        self,
        port: int = 8800,
        tool_service_port: int = 8818,
        nlp_service: Callable[[Container], NLPService] = NLPServices.openai,
        session_store: Literal["transient", "local"] | str | SessionStore = "transient",
        customer_store: Literal["transient", "local"] | str | CustomerStore = "transient",
        log_level: LogLevel = LogLevel.INFO,
        modules: list[str] = [],
        migrate: bool = False,
        configure_hooks: Callable[[EngineHooks], Awaitable[EngineHooks]] | None = None,
        configure_container: Callable[[Container], Awaitable[Container]] | None = None,
        initialize_container: Callable[[Container], Awaitable[None]] | None = None,
    ) -> None:
        self.port = port
        self.tool_service_port = tool_service_port
        self.log_level = log_level
        self.modules = modules

        self._migrate = migrate
        self._nlp_service_func = nlp_service
        self._evaluator: _CachedEvaluator
        self._session_store = session_store
        self._customer_store = customer_store
        self._configure_hooks = configure_hooks
        self._configure_container = configure_container
        self._initialize = initialize_container
        self._retrievers: dict[
            AgentId,
            dict[str, Callable[[RetrieverContext], Awaitable[JSONSerializable | RetrieverResult]]],
        ] = defaultdict(dict)
        self._exit_stack = AsyncExitStack()

        self._plugin_server: PluginServer
        self._container: Container

        self._guideline_evaluations: dict[
            GuidelineId,
            tuple[Any, Callable[..., Coroutine[Any, Any, _CachedEvaluator.GuidelineEvaluation]]],
        ] = {}
        self._node_evaluations: dict[
            JourneyStateId,
            tuple[Any, Callable[..., Coroutine[Any, Any, _CachedEvaluator.GuidelineEvaluation]]],
        ] = {}
        self._journey_evaluations: dict[
            JourneyId,
            tuple[Any, Callable[..., Coroutine[Any, Any, _CachedEvaluator.JourneyEvaluation]]],
        ] = {}

        self._creation_progress: Progress | None = Progress(
            TextColumn("{task.description}"),
            BarColumn(pulse_style="bold green"),
            TimeElapsedColumn(),
        )
        self._creation_progress_k = 0
        self._creation_progress_task_id: TaskID

    def _advance_creation_progress(self) -> None:
        if self._creation_progress is None:
            return

        self._creation_progress_k += 1

        self._creation_progress.update(
            self._creation_progress_task_id,
            description=f"Caching entity embeddings ({self._creation_progress_k})",
        )

    async def __aenter__(self) -> Server:
        try:
            self._startup_context_manager = start_parlant(self._get_startup_params())
            self._container = await self._startup_context_manager.__aenter__()

            assert self._creation_progress
            self._creation_progress = self._creation_progress.__enter__()
            self._creation_progress_task_id = self._creation_progress.add_task(
                "Caching entity embeddings", total=None
            )

            return self
        except SDKError as e:
            _die(str(e), e)
            raise

    async def __aexit__(
        self,
        exc_type: type[BaseException] | None,
        exc_value: BaseException | None,
        tb: TracebackType | None,
    ) -> bool:
        assert self._creation_progress
        self._creation_progress.__exit__(None, None, None)
        self._creation_progress = None

        with self._container[ContextualCorrelator].properties({"scope": "Evaluations"}):
            await self._process_evaluations()

        await self._setup_retrievers()
        await self._startup_context_manager.__aexit__(exc_type, exc_value, tb)
        await self._exit_stack.aclose()
        return False

    def _add_guideline_evaluation(
        self,
        guideline_id: GuidelineId,
        guideline_content: GuidelineContent,
        tool_ids: Sequence[ToolId],
    ) -> None:
        self._guideline_evaluations[guideline_id] = (
            (guideline_id, guideline_content, tool_ids),
            self._evaluator.evaluate_guideline,
        )

    def _add_state_evaluation(
        self,
        state_id: JourneyStateId,
        guideline_content: GuidelineContent,
        tools: Sequence[ToolId],
    ) -> None:
        self._node_evaluations[state_id] = (
            (state_id, guideline_content, tools),
            self._evaluator.evaluate_state,
        )

    def _add_journey_evaluation(
        self,
        journey: Journey,
    ) -> None:
        self._journey_evaluations[journey.id] = ((journey,), self._evaluator.evaluate_journey)

    async def _render_guideline(self, guideline_id: GuidelineId) -> str:
        guideline = await self._container[GuidelineStore].read_guideline(guideline_id)

        return f"When {guideline.content.condition}" + (
            f", then {guideline.content.action}" if guideline.content.action else ""
        )

    async def _render_state(self, state_id: JourneyStateId) -> str:
        state = await self._container[JourneyStore].read_node(state_id)

        return f"State: {state.action}"

    async def _render_journey(self, journey_id: JourneyId) -> str:
        journey = await self._container[JourneyStore].read_journey(journey_id)

        return f"Journey: {journey.title}"

    async def _process_evaluations(self) -> None:
        _render_functions: dict[
            Literal["guideline", "node", "journey"],
            Callable[[GuidelineId | JourneyStateId | JourneyId], Awaitable[str]],
        ] = {
            "guideline": self._render_guideline,  # type: ignore
            "node": self._render_state,  # type: ignore
            "journey": self._render_journey,  # type: ignore
        }

        def create_evaluation_task(
            evaluation: Coroutine[
                Any, Any, _CachedEvaluator.GuidelineEvaluation | _CachedEvaluator.JourneyEvaluation
            ],
            entity_type: Literal["guideline", "node", "journey"],
            entity_id: GuidelineId | JourneyStateId | JourneyId,
        ) -> asyncio.Task[
            tuple[
                Literal["guideline", "node", "journey"],
                GuidelineId | JourneyStateId | JourneyId,
                _CachedEvaluator.GuidelineEvaluation | _CachedEvaluator.JourneyEvaluation,
            ]
        ]:
            async def task_wrapper() -> (
                tuple[
                    Literal["guideline", "node", "journey"],
                    GuidelineId | JourneyStateId | JourneyId,
                    _CachedEvaluator.GuidelineEvaluation | _CachedEvaluator.JourneyEvaluation,
                ]
            ):
                result = await evaluation
                return (entity_type, entity_id, result)

            return asyncio.create_task(task_wrapper(), name=f"{entity_type}_evaluation_{entity_id}")

        tasks: list[
            asyncio.Task[
                tuple[
                    Literal["guideline", "node", "journey"],
                    GuidelineId | JourneyStateId | JourneyId,
                    _CachedEvaluator.GuidelineEvaluation | _CachedEvaluator.JourneyEvaluation,
                ]
            ]
        ] = []

        for guideline_id, (args, func) in self._guideline_evaluations.items():
            tasks.append((create_evaluation_task(func(*args), "guideline", guideline_id)))

        for node_id, (args, func) in self._node_evaluations.items():
            tasks.append((create_evaluation_task(func(*args), "node", node_id)))

        for journey_id, (args, journey_func) in self._journey_evaluations.items():
            tasks.append((create_evaluation_task(journey_func(*args), "journey", journey_id)))

        if not tasks:
            return

        if self.log_level == LogLevel.TRACE:
            evaluation_results = await async_utils.safe_gather(*tasks)
        else:
            max_visible = 5

            overall_progress = Progress(
                "[progress.description]{task.description}",
                BarColumn(),
                TaskProgressColumn(style="bold blue"),
                TimeElapsedColumn(),
            )

            entity_progress = Progress(
                "[progress.description]{task.description}",
                BarColumn(),
                TaskProgressColumn(style="bold blue"),
                TimeElapsedColumn(),
                transient=True,
            )

            with Live(Group(overall_progress, entity_progress), refresh_per_second=10):
                bar_id: dict[str, int] = {}

                for t in tasks:
                    entity_id = cast(
                        GuidelineId | JourneyStateId | JourneyId, t.get_name().split("_")[-1]
                    )
                    entity_type = t.get_name().split("_")[0]
                    description = await _render_functions[
                        cast(Literal["guideline", "node", "journey"], entity_type)
                    ](entity_id)

                    bar_id[entity_id] = entity_progress.add_task(
                        description[:50],
                        total=100,
                    )

                overall = overall_progress.add_task("Evaluating entities", total=100)

                gather = asyncio.create_task(async_utils.safe_gather(*tasks))

                while not gather.done():
                    unfinished: list[tuple[str, float]] = []

                    for _id, rich_id in bar_id.items():
                        pct = self._evaluator._progress_for(_id)
                        entity_progress.update(TaskID(rich_id), completed=pct)

                        if pct < 100.0:
                            unfinished.append((_id, pct))

                    if unfinished:
                        show = {
                            e_id for e_id, _ in sorted(unfinished, key=lambda x: x[1])[:max_visible]
                        }
                    else:
                        show = set()

                    for e_id, rich_id in bar_id.items():
                        entity_progress.update(TaskID(rich_id), visible=(e_id in show))

                    overall_pct = sum(self._evaluator._progress_for(e_id) for e_id in bar_id) / len(
                        bar_id
                    )
                    overall_progress.update(overall, completed=overall_pct)

                    await asyncio.sleep(0.2)

                for e_id, rich_id in bar_id.items():
                    entity_progress.remove_task(
                        TaskID(rich_id),
                    )

                entity_progress.refresh()
                overall_progress.update(overall, completed=100)
                evaluation_results = await gather

        for entity_type, entity_id, result in evaluation_results:
            if entity_type == "guideline":
                guideline = await self._container[GuidelineStore].read_guideline(
                    guideline_id=cast(GuidelineId, entity_id)
                )

                properties = cast(_CachedEvaluator.GuidelineEvaluation, result).properties

                properties_to_add = {
                    k: v for k, v in properties.items() if k not in guideline.metadata
                }

                for key, value in properties_to_add.items():
                    await self._container[GuidelineStore].set_metadata(
                        guideline_id=cast(GuidelineId, entity_id),
                        key=key,
                        value=value,
                    )

            elif entity_type == "node":
                node = await self._container[JourneyStore].read_node(
                    node_id=cast(JourneyStateId, entity_id)
                )
                properties = cast(_CachedEvaluator.GuidelineEvaluation, result).properties

                properties_to_add = {k: v for k, v in properties.items() if k not in node.metadata}

                for key, value in properties_to_add.items():
                    await self._container[JourneyStore].set_node_metadata(
                        node_id=cast(JourneyStateId, entity_id),
                        key=key,
                        value=value,
                    )

            elif entity_type == "journey":
                for node_id, properties in cast(
                    _CachedEvaluator.JourneyEvaluation, result
                ).node_properties.items():
                    node = await self._container[JourneyStore].read_node(node_id)
                    properties_to_add = {
                        k: v
                        for k, v in properties.items()
                        if k not in node.metadata or node.metadata[k] is None
                    }

                    for key, value in properties_to_add.items():
                        await self._container[JourneyStore].set_node_metadata(
                            node_id=node_id,
                            key=key,
                            value=value,
                        )

        print()

    async def _setup_retrievers(self) -> None:
        async def setup_retriever(
            c: Container,
            agent_id: AgentId,
            retriever_id: str,
            retriever: Callable[[RetrieverContext], Awaitable[JSONSerializable | RetrieverResult]],
        ) -> None:
            tasks_for_this_retriever: dict[
                str,
                tuple[Timeout, asyncio.Task[JSONSerializable | RetrieverResult]],
            ] = {}

            async def on_message_acknowledged(
                ctx: LoadedContext,
                payload: Any,
                exc: Optional[Exception],
            ) -> EngineHookResult:
                # First do some garbage collection if needed.
                # This might be needed if tasks were not awaited
                # because of exceptions during engine processing.
                for correlation_id in list(tasks_for_this_retriever.keys()):
                    if tasks_for_this_retriever[correlation_id][0].expired():
                        # Very, very little change that this task is still meant to be running,
                        # or that anyone is still waiting for it. It's 99.999% garbage.
                        try:
                            tasks_for_this_retriever[correlation_id][1].add_done_callback(
                                default_done_callback()
                            )
                            tasks_for_this_retriever[correlation_id][1].cancel()
                            del tasks_for_this_retriever[correlation_id]
                        except BaseException:
                            # If anything went unexpectedly here, whatever. Carry on.
                            pass

                agent = await self.get_agent(id=ctx.agent.id)
                customer = await self.get_customer(id=ctx.customer.id)

                coroutine = retriever(
                    RetrieverContext(
                        server=self,
                        container=self._container,
                        logger=self._container[Logger],
                        correlator=self._container[ContextualCorrelator],
                        session=ctx.session,
                        agent=agent,
                        customer=customer,
                        variables={
                            await agent.get_variable(id=var.id): val.data
                            for var, val in ctx.state.context_variables
                        },
                        interaction=ctx.interaction,
                    )
                )

                c[Logger].trace(
                    f"Starting retriever {retriever_id} for agent {agent_id} with correlation {ctx.correlator.correlation_id}"
                )

                tasks_for_this_retriever[ctx.correlator.correlation_id] = (
                    Timeout(600),  # Expiration timeout for garbage collection purposes
                    asyncio.create_task(
                        cast(Coroutine[Any, Any, JSONSerializable | RetrieverResult], coroutine),
                        name=f"Retriever {retriever_id} for agent {agent_id}",
                    ),
                )

                return EngineHookResult.CALL_NEXT

            async def on_generating_messages(
                ctx: LoadedContext,
                payload: Any,
                exc: Optional[Exception],
            ) -> EngineHookResult:
                if timeout_and_task := tasks_for_this_retriever.pop(
                    ctx.correlator.correlation_id, None
                ):
                    _, task = timeout_and_task
                    task_result = await task

                    if isinstance(task_result, RetrieverResult):
                        retriever_result = task_result
                    else:
                        retriever_result = RetrieverResult(
                            data=task_result,
                            metadata={},
                            canned_responses=[],
                            canned_response_fields={},
                        )

                    if not (
                        retriever_result.data
                        or retriever_result.metadata
                        or retriever_result.canned_responses
                        or retriever_result.canned_response_fields
                    ):
                        # No need to emit tool event if nothing was retrieved.
                        return EngineHookResult.CALL_NEXT

                    ctx.state.tool_events.append(
                        await ctx.response_event_emitter.emit_tool_event(
                            ctx.correlator.correlation_id,
                            ToolEventData(
                                tool_calls=[
                                    _SessionToolCall(
                                        tool_id=ToolId(
                                            service_name=INTEGRATED_TOOL_SERVICE_NAME,
                                            tool_name=retriever_id,
                                        ).to_string(),
                                        arguments={},
                                        result=_SessionToolResult(
                                            data=retriever_result.data,
                                            metadata=retriever_result.metadata,
                                            control={"lifespan": "response"},
                                            canned_responses=[
                                                u for u in retriever_result.canned_responses
                                            ],
                                            canned_response_fields=retriever_result.canned_response_fields,
                                        ),
                                    )
                                ]
                            ),
                        )
                    )

                return EngineHookResult.CALL_NEXT

            c[EngineHooks].on_acknowledged.append(on_message_acknowledged)
            c[EngineHooks].on_generating_messages.append(on_generating_messages)

        for agent in self._retrievers:
            for retriever_id, retriever in self._retrievers[agent].items():
                await setup_retriever(self._container, agent, retriever_id, retriever)

    async def create_tag(self, name: str) -> Tag:
        self._advance_creation_progress()

        tag = await self._container[TagStore].create_tag(name=name)

        return Tag(
            id=tag.id,
            name=tag.name,
        )

    async def create_agent(
        self,
        name: str,
        description: str,
        composition_mode: CompositionMode = CompositionMode.FLUID,
        max_engine_iterations: int | None = None,
        tags: Sequence[TagId] = [],
    ) -> Agent:
        """Creates a new agent with the specified name, description, and composition mode."""

        self._advance_creation_progress()

        agent = await self._container[AgentStore].create_agent(
            name=name,
            description=description,
            max_engine_iterations=max_engine_iterations or 3,
            composition_mode=composition_mode.value,
        )

        return Agent(
            id=agent.id,
            name=agent.name,
            description=agent.description,
            max_engine_iterations=agent.max_engine_iterations,
            composition_mode=CompositionMode(agent.composition_mode),
            tags=tags,
            _server=self,
            _container=self._container,
        )

    async def list_agents(self) -> Sequence[Agent]:
        """Lists all agents."""

        agents = await self._container[AgentStore].list_agents()

        return [
            Agent(
                id=a.id,
                name=a.name,
                description=a.description,
                max_engine_iterations=a.max_engine_iterations,
                composition_mode=CompositionMode(a.composition_mode),
                tags=a.tags,
                _server=self,
                _container=self._container,
            )
            for a in agents
        ]

    async def find_agent(self, *, id: str) -> Agent | None:
        """Finds an agent by its ID."""

        try:
            agent = await self._container[AgentStore].read_agent(AgentId(id))

            return Agent(
                id=agent.id,
                name=agent.name,
                description=agent.description,
                max_engine_iterations=agent.max_engine_iterations,
                composition_mode=CompositionMode(agent.composition_mode),
                tags=agent.tags,
                _server=self,
                _container=self._container,
            )
        except ItemNotFoundError:
            return None

    async def get_agent(self, *, id: str) -> Agent:
        """Retrieves an agent by its ID, raising an error if not found."""

        if agent := await self.find_agent(id=id):
            return agent
        raise SDKError(f"Agent with id {id} not found.")

    async def create_customer(
        self,
        name: str,
        metadata: Mapping[str, str] = {},
        tags: Sequence[TagId] = [],
    ) -> Customer:
        """Creates a new customer with the specified name and metadata."""

        self._advance_creation_progress()

        customer = await self._container[CustomerStore].create_customer(
            name=name,
            extra=metadata,
            tags=tags,
        )

        return Customer(
            id=customer.id,
            name=customer.name,
            metadata=customer.extra,
            tags=customer.tags,
        )

    async def list_customers(self) -> Sequence[Customer]:
        """Lists all customers."""

        customers = await self._container[CustomerStore].list_customers()

        return [
            Customer(
                id=c.id,
                name=c.name,
                metadata=c.extra,
                tags=c.tags,
            )
            for c in customers
        ]

    async def find_customer(
        self,
        *,
        id: str | None = None,
        name: str | None = None,
    ) -> Customer | None:
        """Finds a customer by its ID or name."""

        if not id and not name:
            raise SDKError("Either id or name must be provided to find a customer.")

        customer: _Customer | None = None

        if id:
            try:
                customer = await self._container[CustomerStore].read_customer(CustomerId(id))
            except ItemNotFoundError:
                return None

            return Customer(
                id=customer.id,
                name=customer.name,
                metadata=customer.extra,
                tags=customer.tags,
            )

        if name:
            customers = await self._container[CustomerStore].list_customers()

            if customer := next((c for c in customers if c.name == name), None):
                return Customer(
                    id=customer.id,
                    name=customer.name,
                    metadata=customer.extra,
                    tags=customer.tags,
                )

        return None

    async def get_customer(self, *, id: CustomerId) -> Customer:
        """Retrieves a customer by its ID, raising an error if not found."""

        if customer := await self.find_customer(id=id):
            return customer
        raise SDKError(f"Customer with id {id} not found.")

    async def create_journey(
        self,
        title: str,
        description: str,
        conditions: list[str | Guideline],
        tags: Sequence[TagId] = [],
    ) -> Journey:
        """Creates a new journey with the specified title, description, and conditions."""

        self._advance_creation_progress()

        condition_guidelines = [c for c in conditions if isinstance(c, Guideline)]

        str_conditions = [c for c in conditions if isinstance(c, str)]

        for str_condition in str_conditions:
            guideline = await self._container[GuidelineStore].create_guideline(
                condition=str_condition,
            )

            self._add_guideline_evaluation(
                guideline.id,
                GuidelineContent(condition=str_condition, action=None),
                tool_ids=[],
            )

            condition_guidelines.append(
                Guideline(
                    id=guideline.id,
                    condition=guideline.content.condition,
                    action=guideline.content.action,
                    tags=guideline.tags,
                    metadata=guideline.metadata,
                    _server=self,
                    _container=self._container,
                )
            )

        stored_journey = await self._container[JourneyStore].create_journey(
            title=title,
            description=description,
            conditions=[c.id for c in condition_guidelines],
            tags=[],
        )

        journey = Journey(
            id=stored_journey.id,
            title=title,
            description=description,
            conditions=condition_guidelines,
            states=[],
            transitions=[],
            tags=tags,
            _start_state_id=stored_journey.root_id,
            _server=self,
            _container=self._container,
        )

        start_state = await self._container[JourneyStore].read_node(node_id=stored_journey.root_id)

        cast(list[JourneyState], journey.states).append(
            InitialJourneyState(
                id=start_state.id,
                action=start_state.action,
                tools=[],
                metadata=start_state.metadata,
                _journey=journey,
            )
        )

        for c in condition_guidelines:
            await self._container[GuidelineStore].upsert_tag(
                guideline_id=c.id,
                tag_id=_Tag.for_journey_id(journey_id=journey.id),
            )

        self._add_journey_evaluation(journey)

        return journey

    async def create_canned_response(
        self,
        template: str,
        tags: list[TagId] = [],
        signals: list[str] = [],
    ) -> CannedResponseId:
        """Creates a canned response with the specified template, tags, and signals."""

        self._advance_creation_progress()

        canrep = await self._container[CannedResponseStore].create_canned_response(
            value=template,
            tags=tags,
            fields=[],
            signals=signals,
        )

        return canrep.id

    def _get_startup_params(self) -> StartupParameters:
        async def override_stores_with_transient_versions(c: Callable[[], Container]) -> None:
            c()[NLPService] = self._nlp_service_func(c())

            for interface, implementation in [
                (AgentStore, AgentDocumentStore),
                (ContextVariableStore, ContextVariableDocumentStore),
                (TagStore, TagDocumentStore),
                (GuidelineStore, GuidelineDocumentStore),
                (GuidelineToolAssociationStore, GuidelineToolAssociationDocumentStore),
                (RelationshipStore, RelationshipDocumentStore),
            ]:
                c()[interface] = await self._exit_stack.enter_async_context(
                    implementation(c()[IdGenerator], TransientDocumentDatabase())  #  type: ignore
                )

            c()[EvaluationStore] = await self._exit_stack.enter_async_context(
                EvaluationDocumentStore(TransientDocumentDatabase())
            )

            def make_transient_db() -> Awaitable[DocumentDatabase]:
                async def shim() -> DocumentDatabase:
                    return TransientDocumentDatabase()

                return shim()

            def make_json_db(file_path: Path) -> Awaitable[DocumentDatabase]:
                return self._exit_stack.enter_async_context(
                    JSONFileDocumentDatabase(
                        c()[Logger],
                        file_path,
                    ),
                )

            mongo_client: object | None = None

            async def make_mongo_db(url: str, name: str) -> DocumentDatabase:
                nonlocal mongo_client

                if importlib.util.find_spec("pymongo") is None:
                    raise SDKError(
                        "MongoDB requires an additional package to be installed. "
                        "Please install parlant[mongo] to use MongoDB."
                    )

                from pymongo import AsyncMongoClient
                from parlant.adapters.db.mongo_db import MongoDocumentDatabase

                if mongo_client is None:
                    mongo_client = await self._exit_stack.enter_async_context(
                        AsyncMongoClient[Any](url)
                    )

                db = await self._exit_stack.enter_async_context(
                    MongoDocumentDatabase(
                        mongo_client=cast(AsyncMongoClient[Any], mongo_client),
                        database_name=f"parlant_{name}",
                        logger=c()[Logger],
                    )
                )

                return db

            async def make_persistable_store(t: type[T], spec: str, name: str, **kwargs: Any) -> T:
                store: T

                if spec in ["transient", "local"]:
                    store = await self._exit_stack.enter_async_context(
                        t(
                            database=await cast(
                                dict[str, Callable[[], Awaitable[DocumentDatabase]]],
                                {
                                    "transient": make_transient_db,
                                    "local": lambda: make_json_db(
                                        PARLANT_HOME_DIR / f"{name}.json"
                                    ),
                                },
                            )[spec](),
                            allow_migration=self._migrate,
                            **kwargs,
                        )  # type: ignore
                    )

                    return store
                elif spec.startswith("mongodb://") or spec.startswith("mongodb+srv://"):
                    store = await self._exit_stack.enter_async_context(
                        t(
                            database=await make_mongo_db(spec, name),
                            allow_migration=self._migrate,
                            **kwargs,
                        )  # type: ignore
                    )

                    return store
                else:
                    raise SDKError(
                        f"Invalid session store type: {self._session_store}. "
                        "Expected 'transient', 'local', or a MongoDB connection string."
                    )

            if isinstance(self._session_store, SessionStore):
                c()[SessionStore] = self._session_store
            else:
                c()[SessionStore] = await make_persistable_store(
                    SessionDocumentStore, self._session_store, "sessions"
                )

            if isinstance(self._customer_store, CustomerStore):
                c()[CustomerStore] = self._customer_store
            else:
                c()[CustomerStore] = await make_persistable_store(
                    CustomerDocumentStore,
                    self._customer_store,
                    "customers",
                    id_generator=c()[IdGenerator],
                )

            c()[ServiceRegistry] = await self._exit_stack.enter_async_context(
                ServiceDocumentRegistry(
                    database=TransientDocumentDatabase(),
                    event_emitter_factory=c()[EventEmitterFactory],
                    logger=c()[Logger],
                    correlator=c()[ContextualCorrelator],
                    nlp_services_provider=lambda: {"__nlp__": c()[NLPService]},
                    allow_migration=False,
                )
            )

            embedder_factory = EmbedderFactory(c())

            async def get_embedder_type() -> type[Embedder]:
                return type(await c()[NLPService].get_embedder())

            for vector_store_interface, vector_store_type in [
                (GlossaryStore, GlossaryVectorStore),
                (CannedResponseStore, CannedResponseVectorStore),
                (CapabilityStore, CapabilityVectorStore),
                (JourneyStore, JourneyVectorStore),
            ]:
                c()[vector_store_interface] = await self._exit_stack.enter_async_context(
                    vector_store_type(
                        id_generator=c()[IdGenerator],
                        vector_db=TransientVectorDatabase(
                            c()[Logger],
                            embedder_factory,
                            lambda: c()[EmbeddingCache],
                        ),
                        document_db=TransientDocumentDatabase(),
                        embedder_factory=embedder_factory,
                        embedder_type_provider=get_embedder_type,
                    )  # type: ignore
                )

            c()[Application] = lambda rc: Application(rc)

        async def configure(c: Container) -> Container:
            latest_container = c

            def get_latest_container() -> Container:
                return latest_container

            await override_stores_with_transient_versions(get_latest_container)

            if self._configure_container:
                latest_container = await self._configure_container(latest_container.clone())

            if self._configure_hooks:
                hooks = await self._configure_hooks(c[EngineHooks])
                latest_container[EngineHooks] = hooks

            return latest_container

        async def async_nlp_service_shim(c: Container) -> NLPService:
            return c[NLPService]

        async def initialize(c: Container) -> None:
            host = "127.0.0.1"
            port = self.tool_service_port

            self._plugin_server = PluginServer(
                tools=[],
                port=port,
                host=host,
                hosted=True,
                plugin_data={
                    "server": self,
                    "container": c,
                },
            )

            await c[ServiceRegistry].update_tool_service(
                name=INTEGRATED_TOOL_SERVICE_NAME,
                kind="sdk",
                url=f"http://{host}:{port}",
                transient=True,
            )

            await self._exit_stack.enter_async_context(self._plugin_server)
            self._exit_stack.push_async_callback(self._plugin_server.shutdown)

            self._evaluator = _CachedEvaluator(
                db=JSONFileDocumentDatabase(c[Logger], PARLANT_HOME_DIR / "evaluation_cache.json"),
                container=c,
            )
            await self._exit_stack.enter_async_context(self._evaluator)

            if self._initialize:
                await self._initialize(c)

        return StartupParameters(
            port=self.port,
            nlp_service=async_nlp_service_shim,
            log_level=self.log_level,
            modules=self.modules,
            migrate=self._migrate,
            configure=configure,
            initialize=initialize,
        )


__all__ = [
    "Agent",
    "AgentId",
    "AuthorizationException",
    "Operation",
    "AuthorizationPolicy",
    "DevelopmentAuthorizationPolicy",
    "ProductionAuthorizationPolicy",
    "Capability",
    "CapabilityId",
    "CompositionMode",
    "Container",
    "Customer",
    "CustomerId",
    "Variable",
    "ContextVariableId",
    "ControlOptions",
    "Embedder",
    "EmbedderFactory",
    "EmbeddingResult",
    "EmittedEvent",
    "EngineHook",
    "EngineHookResult",
    "EngineHooks",
    "EstimatingTokenizer",
    "EventKind",
    "EventSource",
    "FallbackSchematicGenerator",
    "Guideline",
    "GuidelineId",
    "Interaction",
    "InteractionMessage",
    "Journey",
    "JourneyId",
    "JourneyState",
    "JourneyStateId",
    "END_JOURNEY",
    "JourneyTransition",
    "JourneyTransitionId",
    "JSONSerializable",
    "Lifespan",
    "LoadedContext",
    "LogLevel",
    "Logger",
    "MessageEventData",
    "ModerationCheck",
    "ModerationService",
    "ModerationTag",
    "NoModeration",
    "NLPService",
    "NLPServices",
    "OptimizationPolicy",
    "PromptBuilder",
    "PromptSection",
    "BasicOptimizationPolicy",
    "PerceivedPerformancePolicy",
    "BasicPerceivedPerformancePolicy",
    "NullPerceivedPerformancePolicy",
    "NoMatchResponseProvider",
    "BasicNoMatchResponseProvider",
    "PluginServer",
    "RateLimiter",
    "RateLimitExceededException",
    "BasicRateLimiter",
    "RelationshipEntity",
    "RelationshipEntityId",
    "RelationshipEntityKind",
    "RelationshipId",
    "RelationshipKind",
    "RetrieverContext",
    "RetrieverResult",
    "SchematicGenerationResult",
    "SchematicGenerator",
    "Server",
    "ServiceRegistry",
    "Session",
    "SessionId",
    "SessionMode",
    "SessionStatus",
    "StatusEventData",
    "T",
    "Tag",
    "TagId",
    "Term",
    "TermId",
    "Tool",
    "ToolContext",
    "ToolContextAccessor",
    "ToolEntry",
    "ToolEventData",
    "ToolId",
    "ToolParameterDescriptor",
    "ToolParameterOptions",
    "ToolParameterType",
    "ToolResult",
    "CannedResponseId",
    "tool",
]<|MERGE_RESOLUTION|>--- conflicted
+++ resolved
@@ -301,7 +301,19 @@
         return LiteLLMService(container[Logger])
     
     @staticmethod
-<<<<<<< HEAD
+    def vertex(container: Container) -> NLPService:
+        """Creates a Vertex NLPService instance using the provided container."""
+        from parlant.adapters.nlp.vertex_service import VertexAIService
+        
+        if error := VertexAIService.verify_environment():
+            raise SDKError(error)
+        
+        if err := VertexAIService.validate_adc():
+            raise SDKError(err)
+
+        return VertexAIService(container[Logger])
+    
+    @staticmethod
     def ollama(container: Container) -> NLPService:
         """Creates a Ollama NLPService instance using the provided container."""
         from parlant.adapters.nlp.ollama_service import OllamaService
@@ -313,19 +325,6 @@
             raise SDKError(err)
         
         return OllamaService(container[Logger])
-=======
-    def vertex(container: Container) -> NLPService:
-        """Creates a Vertex NLPService instance using the provided container."""
-        from parlant.adapters.nlp.vertex_service import VertexAIService
-        
-        if error := VertexAIService.verify_environment():
-            raise SDKError(error)
-        
-        if err := VertexAIService.validate_adc():
-            raise SDKError(err)
-
-        return VertexAIService(container[Logger])
->>>>>>> 1d0061d5
     
 
 
